/*
//@HEADER
// ************************************************************************
//
//                        Kokkos v. 2.0
//              Copyright (2014) Sandia Corporation
//
// Under the terms of Contract DE-AC04-94AL85000 with Sandia Corporation,
// the U.S. Government retains certain rights in this software.
//
// Redistribution and use in source and binary forms, with or without
// modification, are permitted provided that the following conditions are
// met:
//
// 1. Redistributions of source code must retain the above copyright
// notice, this list of conditions and the following disclaimer.
//
// 2. Redistributions in binary form must reproduce the above copyright
// notice, this list of conditions and the following disclaimer in the
// documentation and/or other materials provided with the distribution.
//
// 3. Neither the name of the Corporation nor the names of the
// contributors may be used to endorse or promote products derived from
// this software without specific prior written permission.
//
// THIS SOFTWARE IS PROVIDED BY SANDIA CORPORATION "AS IS" AND ANY
// EXPRESS OR IMPLIED WARRANTIES, INCLUDING, BUT NOT LIMITED TO, THE
// IMPLIED WARRANTIES OF MERCHANTABILITY AND FITNESS FOR A PARTICULAR
// PURPOSE ARE DISCLAIMED. IN NO EVENT SHALL SANDIA CORPORATION OR THE
// CONTRIBUTORS BE LIABLE FOR ANY DIRECT, INDIRECT, INCIDENTAL, SPECIAL,
// EXEMPLARY, OR CONSEQUENTIAL DAMAGES (INCLUDING, BUT NOT LIMITED TO,
// PROCUREMENT OF SUBSTITUTE GOODS OR SERVICES; LOSS OF USE, DATA, OR
// PROFITS; OR BUSINESS INTERRUPTION) HOWEVER CAUSED AND ON ANY THEORY OF
// LIABILITY, WHETHER IN CONTRACT, STRICT LIABILITY, OR TORT (INCLUDING
// NEGLIGENCE OR OTHERWISE) ARISING IN ANY WAY OUT OF THE USE OF THIS
// SOFTWARE, EVEN IF ADVISED OF THE POSSIBILITY OF SUCH DAMAGE.
//
// Questions? Contact  H. Carter Edwards (hcedwar@sandia.gov)
//
// ************************************************************************
//@HEADER
*/

#include <gtest/gtest.h>

#include <Kokkos_Core.hpp>

#if !defined( KOKKOS_ENABLE_CUDA ) || defined( __CUDACC__ )

#include <TestAtomic.hpp>
#include <TestViewAPI.hpp>
#include <TestReduce.hpp>
#include <TestScan.hpp>
#include <TestTeam.hpp>
#include <TestAggregate.hpp>
#include <TestCompilerMacros.hpp>
#include <TestCXX11.hpp>
#include <TestTeamVector.hpp>
#include <TestUtilities.hpp>

namespace Test {

class defaultdevicetype : public ::testing::Test {
protected:
  static void SetUpTestCase()
  {
    Kokkos::initialize();
  }

  static void TearDownTestCase()
  {
    Kokkos::finalize();
  }
};

TEST_F( defaultdevicetype, test_utilities )
{
  test_utilities();
}

TEST_F( defaultdevicetype, long_reduce )
{
  TestReduce< long, Kokkos::DefaultExecutionSpace >( 100000 );
}

TEST_F( defaultdevicetype, double_reduce )
{
  TestReduce< double, Kokkos::DefaultExecutionSpace >( 100000 );
}

TEST_F( defaultdevicetype, long_reduce_dynamic )
{
  TestReduceDynamic< long, Kokkos::DefaultExecutionSpace >( 100000 );
}

TEST_F( defaultdevicetype, double_reduce_dynamic )
{
  TestReduceDynamic< double, Kokkos::DefaultExecutionSpace >( 100000 );
}

TEST_F( defaultdevicetype, long_reduce_dynamic_view )
{
  TestReduceDynamicView< long, Kokkos::DefaultExecutionSpace >( 100000 );
}

TEST_F( defaultdevicetype, atomics )
{
  const int loop_count = 1e4;

  ASSERT_TRUE( ( TestAtomic::Loop< int, Kokkos::DefaultExecutionSpace >( loop_count, 1 ) ) );
  ASSERT_TRUE( ( TestAtomic::Loop< int, Kokkos::DefaultExecutionSpace >( loop_count, 2 ) ) );
  ASSERT_TRUE( ( TestAtomic::Loop< int, Kokkos::DefaultExecutionSpace >( loop_count, 3 ) ) );

  ASSERT_TRUE( ( TestAtomic::Loop< unsigned int, Kokkos::DefaultExecutionSpace >( loop_count, 1 ) ) );
  ASSERT_TRUE( ( TestAtomic::Loop< unsigned int, Kokkos::DefaultExecutionSpace >( loop_count, 2 ) ) );
  ASSERT_TRUE( ( TestAtomic::Loop< unsigned int, Kokkos::DefaultExecutionSpace >( loop_count, 3 ) ) );

  ASSERT_TRUE( ( TestAtomic::Loop< long int, Kokkos::DefaultExecutionSpace >( loop_count, 1 ) ) );
  ASSERT_TRUE( ( TestAtomic::Loop< long int, Kokkos::DefaultExecutionSpace >( loop_count, 2 ) ) );
  ASSERT_TRUE( ( TestAtomic::Loop< long int, Kokkos::DefaultExecutionSpace >( loop_count, 3 ) ) );

  ASSERT_TRUE( ( TestAtomic::Loop< unsigned long int, Kokkos::DefaultExecutionSpace >( loop_count, 1 ) ) );
  ASSERT_TRUE( ( TestAtomic::Loop< unsigned long int, Kokkos::DefaultExecutionSpace >( loop_count, 2 ) ) );
  ASSERT_TRUE( ( TestAtomic::Loop< unsigned long int, Kokkos::DefaultExecutionSpace >( loop_count, 3 ) ) );

  ASSERT_TRUE( ( TestAtomic::Loop< long long int, Kokkos::DefaultExecutionSpace >( loop_count, 1 ) ) );
  ASSERT_TRUE( ( TestAtomic::Loop< long long int, Kokkos::DefaultExecutionSpace >( loop_count, 2 ) ) );
  ASSERT_TRUE( ( TestAtomic::Loop< long long int, Kokkos::DefaultExecutionSpace >( loop_count, 3 ) ) );

  ASSERT_TRUE( ( TestAtomic::Loop< double, Kokkos::DefaultExecutionSpace >( loop_count, 1 ) ) );
  ASSERT_TRUE( ( TestAtomic::Loop< double, Kokkos::DefaultExecutionSpace >( loop_count, 2 ) ) );
  ASSERT_TRUE( ( TestAtomic::Loop< double, Kokkos::DefaultExecutionSpace >( loop_count, 3 ) ) );

  ASSERT_TRUE( ( TestAtomic::Loop< float, Kokkos::DefaultExecutionSpace >( 100, 1 ) ) );
  ASSERT_TRUE( ( TestAtomic::Loop< float, Kokkos::DefaultExecutionSpace >( 100, 2 ) ) );
  ASSERT_TRUE( ( TestAtomic::Loop< float, Kokkos::DefaultExecutionSpace >( 100, 3 ) ) );
}

/*TEST_F( defaultdevicetype, view_remap )
{
  enum { N0 = 3, N1 = 2, N2 = 8, N3 = 9 };

  typedef Kokkos::View< double*[N1][N2][N3],
                        Kokkos::LayoutRight,
                        Kokkos::DefaultExecutionSpace > output_type;

  typedef Kokkos::View< int**[N2][N3],
                        Kokkos::LayoutLeft,
                        Kokkos::DefaultExecutionSpace > input_type;

  typedef Kokkos::View< int*[N0][N2][N3],
                        Kokkos::LayoutLeft,
                        Kokkos::DefaultExecutionSpace > diff_type;

  output_type output( "output", N0 );
  input_type  input ( "input", N0, N1 );
  diff_type   diff  ( "diff", N0 );

  int value = 0;
  for ( size_t i3 = 0; i3 < N3; ++i3 ) {
    for ( size_t i2 = 0; i2 < N2; ++i2 ) {
      for ( size_t i1 = 0; i1 < N1; ++i1 ) {
        for ( size_t i0 = 0; i0 < N0; ++i0 ) {
          input( i0, i1, i2, i3 ) = ++value;
        }
      }
    }
  }

  // Kokkos::deep_copy( diff, input ); // Throw with incompatible shape.
  Kokkos::deep_copy( output, input );

  value = 0;
  for ( size_t i3 = 0; i3 < N3; ++i3 ) {
    for ( size_t i2 = 0; i2 < N2; ++i2 ) {
      for ( size_t i1 = 0; i1 < N1; ++i1 ) {
        for ( size_t i0 = 0; i0 < N0; ++i0 ) {
          ++value;
          ASSERT_EQ( value, ( (int) output( i0, i1, i2, i3 ) ) );
        }
      }
    }
  }
}*/

TEST_F( defaultdevicetype, view_aggregate )
{
  TestViewAggregate< Kokkos::DefaultExecutionSpace >();
}

TEST_F( defaultdevicetype, scan )
{
  TestScan< Kokkos::DefaultExecutionSpace >::test_range( 1, 1000 );
  TestScan< Kokkos::DefaultExecutionSpace >( 1000000 );
  TestScan< Kokkos::DefaultExecutionSpace >( 10000000 );
  Kokkos::DefaultExecutionSpace::fence();
}

TEST_F( defaultdevicetype, compiler_macros )
{
  ASSERT_TRUE( ( TestCompilerMacros::Test< Kokkos::DefaultExecutionSpace >() ) );
}

TEST_F( defaultdevicetype, cxx11 )
{
  ASSERT_TRUE( ( TestCXX11::Test< Kokkos::DefaultExecutionSpace >( 1 ) ) );
  ASSERT_TRUE( ( TestCXX11::Test< Kokkos::DefaultExecutionSpace >( 2 ) ) );
  ASSERT_TRUE( ( TestCXX11::Test< Kokkos::DefaultExecutionSpace >( 3 ) ) );
  ASSERT_TRUE( ( TestCXX11::Test< Kokkos::DefaultExecutionSpace >( 4 ) ) );
}

<<<<<<< HEAD
TEST_F( defaultdevicetype, team_vector )
=======
#if !defined(KOKKOS_CUDA_CLANG_WORKAROUND) && !defined(KOKKOS_ARCH_PASCAL)
TEST_F( defaultdevicetype , team_vector )
>>>>>>> 8d746df1
{
  ASSERT_TRUE( ( TestTeamVector::Test< Kokkos::DefaultExecutionSpace >( 0 ) ) );
  ASSERT_TRUE( ( TestTeamVector::Test< Kokkos::DefaultExecutionSpace >( 1 ) ) );
  ASSERT_TRUE( ( TestTeamVector::Test< Kokkos::DefaultExecutionSpace >( 2 ) ) );
  ASSERT_TRUE( ( TestTeamVector::Test< Kokkos::DefaultExecutionSpace >( 3 ) ) );
  ASSERT_TRUE( ( TestTeamVector::Test< Kokkos::DefaultExecutionSpace >( 4 ) ) );
  ASSERT_TRUE( ( TestTeamVector::Test< Kokkos::DefaultExecutionSpace >( 5 ) ) );
}
#endif

TEST_F( defaultdevicetype, malloc )
{
  int* data = (int*) Kokkos::kokkos_malloc( 100 * sizeof( int ) );
  ASSERT_NO_THROW( data = (int*) Kokkos::kokkos_realloc( data, 120 * sizeof( int ) ) );
  Kokkos::kokkos_free( data );

  int* data2 = (int*) Kokkos::kokkos_malloc( 0 );
  ASSERT_TRUE( data2 == NULL );
  Kokkos::kokkos_free( data2 );
}

} // namespace Test

#endif<|MERGE_RESOLUTION|>--- conflicted
+++ resolved
@@ -209,12 +209,8 @@
   ASSERT_TRUE( ( TestCXX11::Test< Kokkos::DefaultExecutionSpace >( 4 ) ) );
 }
 
-<<<<<<< HEAD
+#if !defined(KOKKOS_CUDA_CLANG_WORKAROUND) && !defined(KOKKOS_ARCH_PASCAL)
 TEST_F( defaultdevicetype, team_vector )
-=======
-#if !defined(KOKKOS_CUDA_CLANG_WORKAROUND) && !defined(KOKKOS_ARCH_PASCAL)
-TEST_F( defaultdevicetype , team_vector )
->>>>>>> 8d746df1
 {
   ASSERT_TRUE( ( TestTeamVector::Test< Kokkos::DefaultExecutionSpace >( 0 ) ) );
   ASSERT_TRUE( ( TestTeamVector::Test< Kokkos::DefaultExecutionSpace >( 1 ) ) );
