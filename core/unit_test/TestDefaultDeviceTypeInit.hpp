/*
//@HEADER
// ************************************************************************
//
//                        Kokkos v. 2.0
//              Copyright (2014) Sandia Corporation
//
// Under the terms of Contract DE-AC04-94AL85000 with Sandia Corporation,
// the U.S. Government retains certain rights in this software.
//
// Redistribution and use in source and binary forms, with or without
// modification, are permitted provided that the following conditions are
// met:
//
// 1. Redistributions of source code must retain the above copyright
// notice, this list of conditions and the following disclaimer.
//
// 2. Redistributions in binary form must reproduce the above copyright
// notice, this list of conditions and the following disclaimer in the
// documentation and/or other materials provided with the distribution.
//
// 3. Neither the name of the Corporation nor the names of the
// contributors may be used to endorse or promote products derived from
// this software without specific prior written permission.
//
// THIS SOFTWARE IS PROVIDED BY SANDIA CORPORATION "AS IS" AND ANY
// EXPRESS OR IMPLIED WARRANTIES, INCLUDING, BUT NOT LIMITED TO, THE
// IMPLIED WARRANTIES OF MERCHANTABILITY AND FITNESS FOR A PARTICULAR
// PURPOSE ARE DISCLAIMED. IN NO EVENT SHALL SANDIA CORPORATION OR THE
// CONTRIBUTORS BE LIABLE FOR ANY DIRECT, INDIRECT, INCIDENTAL, SPECIAL,
// EXEMPLARY, OR CONSEQUENTIAL DAMAGES (INCLUDING, BUT NOT LIMITED TO,
// PROCUREMENT OF SUBSTITUTE GOODS OR SERVICES; LOSS OF USE, DATA, OR
// PROFITS; OR BUSINESS INTERRUPTION) HOWEVER CAUSED AND ON ANY THEORY OF
// LIABILITY, WHETHER IN CONTRACT, STRICT LIABILITY, OR TORT (INCLUDING
// NEGLIGENCE OR OTHERWISE) ARISING IN ANY WAY OUT OF THE USE OF THIS
// SOFTWARE, EVEN IF ADVISED OF THE POSSIBILITY OF SUCH DAMAGE.
//
// Questions? Contact  H. Carter Edwards (hcedwar@sandia.gov)
//
// ************************************************************************
//@HEADER
*/

#include <gtest/gtest.h>

#include <Kokkos_Core.hpp>
<<<<<<< HEAD

#ifdef KOKKOS_HAVE_OPENMP
#include <omp.h>
#endif

#if !defined( KOKKOS_HAVE_CUDA ) || defined( __CUDACC__ )
=======
#ifdef KOKKOS_ENABLE_OPENMP
#include <omp.h>
#endif

#if !defined(KOKKOS_ENABLE_CUDA) || defined(__CUDACC__)
//----------------------------------------------------------------------------
>>>>>>> 28e24b3e

namespace Test {

namespace Impl {

char** init_kokkos_args( bool do_threads, bool do_numa, bool do_device, bool do_other, int & nargs, Kokkos::InitArguments & init_args ) {
  nargs = ( do_threads ? 1 : 0 ) +
          ( do_numa ? 1 : 0 ) +
          ( do_device ? 1 : 0 ) +
          ( do_other ? 4 : 0 );

  char** args_kokkos = new char*[nargs];
  for ( int i = 0; i < nargs; i++ ) {
    args_kokkos[i] = new char[20];
  }

  int threads_idx = do_other ? 1 : 0;
  int numa_idx = ( do_other ? 3 : 0 ) + ( do_threads ? 1 : 0 );
  int device_idx = ( do_other ? 3 : 0 ) + ( do_threads ? 1 : 0 ) + ( do_numa ? 1 : 0 );

  if ( do_threads ) {
    int nthreads = 3;

<<<<<<< HEAD
#ifdef KOKKOS_HAVE_OPENMP
    if ( omp_get_max_threads() < 3 )
      nthreads = omp_get_max_threads();
#endif

    if ( Kokkos::hwloc::available() ) {
      if ( Kokkos::hwloc::get_available_threads_per_core() < 3 )
        nthreads =   Kokkos::hwloc::get_available_threads_per_core()
                   * Kokkos::hwloc::get_available_numa_count();
    }

#ifdef KOKKOS_HAVE_SERIAL
    if ( std::is_same< Kokkos::Serial, Kokkos::DefaultExecutionSpace >::value ||
         std::is_same< Kokkos::Serial, Kokkos::DefaultHostExecutionSpace >::value ) {
      nthreads = 1;
=======
#ifdef KOKKOS_ENABLE_OPENMP
      if(omp_get_max_threads() < 3)
        nthreads = omp_get_max_threads();
#endif

      if(Kokkos::hwloc::available())  {
        if(Kokkos::hwloc::get_available_threads_per_core()<3)
            nthreads =   Kokkos::hwloc::get_available_threads_per_core()
                       * Kokkos::hwloc::get_available_numa_count();
      }

#ifdef KOKKOS_ENABLE_SERIAL
      if(std::is_same<Kokkos::Serial,Kokkos::DefaultExecutionSpace>::value ||
         std::is_same<Kokkos::Serial,Kokkos::DefaultHostExecutionSpace>::value ) {
        nthreads = 1;
      }
#endif
      init_args.num_threads = nthreads;
      sprintf(args_kokkos[threads_idx],"--threads=%i",nthreads);
    }

    if(do_numa) {
      int numa = 1;
      if(Kokkos::hwloc::available())
        numa = Kokkos::hwloc::get_available_numa_count();
#ifdef KOKKOS_ENABLE_SERIAL
      if(std::is_same<Kokkos::Serial,Kokkos::DefaultExecutionSpace>::value ||
         std::is_same<Kokkos::Serial,Kokkos::DefaultHostExecutionSpace>::value ) {
        numa = 1;
      }
#endif

      init_args.num_numa = numa;
      sprintf(args_kokkos[numa_idx],"--numa=%i",numa);
>>>>>>> 28e24b3e
    }
#endif

    init_args.num_threads = nthreads;
    sprintf( args_kokkos[threads_idx], "--threads=%i", nthreads );
  }

  if ( do_numa ) {
    int numa = 1;
    if ( Kokkos::hwloc::available() ) {
      numa = Kokkos::hwloc::get_available_numa_count();
    }

#ifdef KOKKOS_HAVE_SERIAL
    if ( std::is_same< Kokkos::Serial, Kokkos::DefaultExecutionSpace >::value ||
         std::is_same< Kokkos::Serial, Kokkos::DefaultHostExecutionSpace >::value ) {
      numa = 1;
    }
#endif

    init_args.num_numa = numa;
    sprintf( args_kokkos[numa_idx], "--numa=%i", numa );
  }

  if ( do_device ) {
    init_args.device_id = 0;
    sprintf( args_kokkos[device_idx], "--device=%i", 0 );
  }

  if ( do_other ) {
    sprintf( args_kokkos[0], "--dummyarg=1" );
    sprintf( args_kokkos[ threads_idx + ( do_threads ? 1 : 0 ) ], "--dummy2arg" );
    sprintf( args_kokkos[ threads_idx + ( do_threads ? 1 : 0 ) + 1 ], "dummy3arg" );
    sprintf( args_kokkos[ device_idx + ( do_device ? 1 : 0 ) ], "dummy4arg=1" );
  }

  return args_kokkos;
}

Kokkos::InitArguments init_initstruct( bool do_threads, bool do_numa, bool do_device ) {
  Kokkos::InitArguments args;

  if ( do_threads ) {
    int nthreads = 3;

<<<<<<< HEAD
#ifdef KOKKOS_HAVE_OPENMP
    if ( omp_get_max_threads() < 3 ) {
      nthreads = omp_get_max_threads();
    }
=======
#ifdef KOKKOS_ENABLE_OPENMP
      if(omp_get_max_threads() < 3)
        nthreads = omp_get_max_threads();
>>>>>>> 28e24b3e
#endif

    if ( Kokkos::hwloc::available() ) {
      if ( Kokkos::hwloc::get_available_threads_per_core() < 3 ) {
        nthreads =   Kokkos::hwloc::get_available_threads_per_core()
                   * Kokkos::hwloc::get_available_numa_count();
      }
<<<<<<< HEAD
    }

#ifdef KOKKOS_HAVE_SERIAL
    if ( std::is_same< Kokkos::Serial, Kokkos::DefaultExecutionSpace >::value ||
         std::is_same< Kokkos::Serial, Kokkos::DefaultHostExecutionSpace >::value ) {
      nthreads = 1;
    }
=======
#ifdef KOKKOS_ENABLE_SERIAL
      if(std::is_same<Kokkos::Serial,Kokkos::DefaultExecutionSpace>::value ||
         std::is_same<Kokkos::Serial,Kokkos::DefaultHostExecutionSpace>::value ) {
        nthreads = 1;
      }
>>>>>>> 28e24b3e
#endif

    args.num_threads = nthreads;
  }

  if ( do_numa ) {
    int numa = 1;
    if ( Kokkos::hwloc::available() ) {
      numa = Kokkos::hwloc::get_available_numa_count();
    }

<<<<<<< HEAD
#ifdef KOKKOS_HAVE_SERIAL
    if ( std::is_same< Kokkos::Serial, Kokkos::DefaultExecutionSpace >::value ||
         std::is_same< Kokkos::Serial, Kokkos::DefaultHostExecutionSpace >::value ) {
      numa = 1;
=======
    if(do_numa) {
      int numa = 1;
      if(Kokkos::hwloc::available())
        numa = Kokkos::hwloc::get_available_numa_count();
#ifdef KOKKOS_ENABLE_SERIAL
      if(std::is_same<Kokkos::Serial,Kokkos::DefaultExecutionSpace>::value ||
         std::is_same<Kokkos::Serial,Kokkos::DefaultHostExecutionSpace>::value ) {
        numa = 1;
      }
#endif
      args.num_numa = numa;
>>>>>>> 28e24b3e
    }
#endif

    args.num_numa = numa;
  }

  if ( do_device ) {
    args.device_id = 0;
  }

<<<<<<< HEAD
  return args;
}

void check_correct_initialization( const Kokkos::InitArguments & argstruct ) {
  ASSERT_EQ( Kokkos::DefaultExecutionSpace::is_initialized(), 1 );
  ASSERT_EQ( Kokkos::HostSpace::execution_space::is_initialized(), 1 );

  // Figure out the number of threads the HostSpace ExecutionSpace should have initialized to.
  int expected_nthreads = argstruct.num_threads;

  if ( expected_nthreads < 1 ) {
    if ( Kokkos::hwloc::available() ) {
      expected_nthreads = Kokkos::hwloc::get_available_numa_count()
                        * Kokkos::hwloc::get_available_cores_per_numa()
                        * Kokkos::hwloc::get_available_threads_per_core();
    }
    else {
      #ifdef KOKKOS_HAVE_OPENMP
      if ( std::is_same< Kokkos::HostSpace::execution_space, Kokkos::OpenMP >::value ) {
        expected_nthreads = omp_get_max_threads();
      } else
=======
  void check_correct_initialization(const Kokkos::InitArguments& argstruct) {
    ASSERT_EQ( Kokkos::DefaultExecutionSpace::is_initialized(), 1);
    ASSERT_EQ( Kokkos::HostSpace::execution_space::is_initialized(), 1);

    //Figure out the number of threads the HostSpace ExecutionSpace should have initialized to
    int expected_nthreads = argstruct.num_threads;
    if(expected_nthreads<1) {
      if(Kokkos::hwloc::available()) {
        expected_nthreads = Kokkos::hwloc::get_available_numa_count()
                          * Kokkos::hwloc::get_available_cores_per_numa()
                          * Kokkos::hwloc::get_available_threads_per_core();
      } else {
        #ifdef KOKKOS_ENABLE_OPENMP
        if(std::is_same<Kokkos::HostSpace::execution_space,Kokkos::OpenMP>::value) {
          expected_nthreads = omp_get_max_threads();
        } else
        #endif
          expected_nthreads = 1;

      }
      #ifdef KOKKOS_ENABLE_SERIAL
      if(std::is_same<Kokkos::DefaultExecutionSpace,Kokkos::Serial>::value ||
         std::is_same<Kokkos::DefaultHostExecutionSpace,Kokkos::Serial>::value ) 
        expected_nthreads = 1;
      #endif
    }

    int expected_numa = argstruct.num_numa;
    if(expected_numa<1) {
      if(Kokkos::hwloc::available()) {
        expected_numa = Kokkos::hwloc::get_available_numa_count();
      } else {
        expected_numa = 1;
      }
      #ifdef KOKKOS_ENABLE_SERIAL
      if(std::is_same<Kokkos::DefaultExecutionSpace,Kokkos::Serial>::value ||
         std::is_same<Kokkos::DefaultHostExecutionSpace,Kokkos::Serial>::value )
        expected_numa = 1;
>>>>>>> 28e24b3e
      #endif
        expected_nthreads = 1;
    }

<<<<<<< HEAD
    #ifdef KOKKOS_HAVE_SERIAL
    if ( std::is_same< Kokkos::DefaultExecutionSpace, Kokkos::Serial >::value ||
         std::is_same< Kokkos::DefaultHostExecutionSpace, Kokkos::Serial >::value ) {
      expected_nthreads = 1;
=======
#ifdef KOKKOS_ENABLE_CUDA
    if(std::is_same<Kokkos::DefaultExecutionSpace,Kokkos::Cuda>::value) {
      int device;
      cudaGetDevice( &device );
      int expected_device = argstruct.device_id;
      if(argstruct.device_id<0) {
        expected_device = 0;
      }
      ASSERT_EQ(expected_device,device);
>>>>>>> 28e24b3e
    }
    #endif
  }

  int expected_numa = argstruct.num_numa;

  if ( expected_numa < 1 ) {
    if ( Kokkos::hwloc::available() ) {
      expected_numa = Kokkos::hwloc::get_available_numa_count();
    }
    else {
      expected_numa = 1;
    }

    #ifdef KOKKOS_HAVE_SERIAL
    if ( std::is_same< Kokkos::DefaultExecutionSpace, Kokkos::Serial >::value ||
         std::is_same< Kokkos::DefaultHostExecutionSpace, Kokkos::Serial >::value )
      expected_numa = 1;
    #endif
  }

  ASSERT_EQ( Kokkos::HostSpace::execution_space::thread_pool_size(), expected_nthreads );

#ifdef KOKKOS_HAVE_CUDA
  if ( std::is_same< Kokkos::DefaultExecutionSpace, Kokkos::Cuda >::value ) {
    int device;
    cudaGetDevice( &device );

    int expected_device = argstruct.device_id;
    if ( argstruct.device_id < 0 ) {
      expected_device = 0;
    }

    ASSERT_EQ( expected_device, device );
  }
#endif
}

// TODO: Add check whether correct number of threads are actually started.
void test_no_arguments() {
  Kokkos::initialize();
  check_correct_initialization( Kokkos::InitArguments() );
  Kokkos::finalize();
}

void test_commandline_args( int nargs, char** args, const Kokkos::InitArguments & argstruct ) {
  Kokkos::initialize( nargs, args );
  check_correct_initialization( argstruct );
  Kokkos::finalize();
}

void test_initstruct_args( const Kokkos::InitArguments & args ) {
  Kokkos::initialize( args );
  check_correct_initialization( args );
  Kokkos::finalize();
}

} // namespace Impl

class defaultdevicetypeinit : public ::testing::Test {
protected:
  static void SetUpTestCase() {}

  static void TearDownTestCase() {}
};

#ifdef KOKKOS_DEFAULTDEVICETYPE_INIT_TEST_01
TEST_F( defaultdevicetypeinit, no_args )
{
  Impl::test_no_arguments();
}
#endif

#ifdef KOKKOS_DEFAULTDEVICETYPE_INIT_TEST_02
TEST_F( defaultdevicetypeinit, commandline_args_empty )
{
  Kokkos::InitArguments argstruct;
  int nargs = 0;
  char** args = Impl::init_kokkos_args( false, false, false, false, nargs, argstruct );
  Impl::test_commandline_args( nargs, args, argstruct );

  for ( int i = 0; i < nargs; i++ ) {
    delete [] args[i];
  }
  delete [] args;
}
#endif

#ifdef KOKKOS_DEFAULTDEVICETYPE_INIT_TEST_03
TEST_F( defaultdevicetypeinit, commandline_args_other )
{
  Kokkos::InitArguments argstruct;
  int nargs = 0;
  char** args = Impl::init_kokkos_args( false, false, false, true, nargs, argstruct );
  Impl::test_commandline_args( nargs, args, argstruct );

  for ( int i = 0; i < nargs; i++ ) {
    delete [] args[i];
  }
  delete [] args;
}
#endif

#ifdef KOKKOS_DEFAULTDEVICETYPE_INIT_TEST_04
TEST_F( defaultdevicetypeinit, commandline_args_nthreads )
{
  Kokkos::InitArguments argstruct;
  int nargs = 0;
  char** args = Impl::init_kokkos_args( true, false, false, false, nargs, argstruct );
  Impl::test_commandline_args( nargs, args, argstruct );

  for ( int i = 0; i < nargs; i++ ) {
    delete [] args[i];
  }
  delete [] args;
}
#endif

#ifdef KOKKOS_DEFAULTDEVICETYPE_INIT_TEST_05
TEST_F( defaultdevicetypeinit, commandline_args_nthreads_numa )
{
  Kokkos::InitArguments argstruct;
  int nargs = 0;
  char** args = Impl::init_kokkos_args( true, true, false, false, nargs, argstruct );
  Impl::test_commandline_args( nargs, args, argstruct );

  for ( int i = 0; i < nargs; i++ ) {
    delete [] args[i];
  }
  delete [] args;
}
#endif

#ifdef KOKKOS_DEFAULTDEVICETYPE_INIT_TEST_06
TEST_F( defaultdevicetypeinit, commandline_args_nthreads_numa_device )
{
  Kokkos::InitArguments argstruct;
  int nargs = 0;
  char** args = Impl::init_kokkos_args( true, true, true, false, nargs, argstruct );
  Impl::test_commandline_args( nargs, args, argstruct );

  for ( int i = 0; i < nargs; i++ ) {
    delete [] args[i];
  }
  delete [] args;
}
#endif

#ifdef KOKKOS_DEFAULTDEVICETYPE_INIT_TEST_07
TEST_F( defaultdevicetypeinit, commandline_args_nthreads_device )
{
  Kokkos::InitArguments argstruct;
  int nargs = 0;
  char** args = Impl::init_kokkos_args( true, false, true, false, nargs, argstruct );
  Impl::test_commandline_args( nargs, args, argstruct );

  for ( int i = 0; i < nargs; i++ ) {
    delete [] args[i];
  }
  delete [] args;
}
#endif

#ifdef KOKKOS_DEFAULTDEVICETYPE_INIT_TEST_08
TEST_F( defaultdevicetypeinit, commandline_args_numa_device )
{
  Kokkos::InitArguments argstruct;
  int nargs = 0;
  char** args = Impl::init_kokkos_args( false, true, true, false, nargs, argstruct );
  Impl::test_commandline_args( nargs, args, argstruct );

  for ( int i = 0; i < nargs; i++ ) {
    delete [] args[i];
  }
  delete [] args;
}
#endif

#ifdef KOKKOS_DEFAULTDEVICETYPE_INIT_TEST_09
TEST_F( defaultdevicetypeinit, commandline_args_device )
{
  Kokkos::InitArguments argstruct;
  int nargs = 0;
  char** args = Impl::init_kokkos_args( false, false, true, false, nargs, argstruct );
  Impl::test_commandline_args( nargs, args, argstruct );

  for ( int i = 0; i < nargs; i++ ) {
    delete [] args[i];
  }
  delete [] args;
}
#endif

#ifdef KOKKOS_DEFAULTDEVICETYPE_INIT_TEST_10
TEST_F( defaultdevicetypeinit, commandline_args_nthreads_numa_device_other )
{
  Kokkos::InitArguments argstruct;
  int nargs = 0;
  char** args = Impl::init_kokkos_args( true, true, true, true, nargs, argstruct );
  Impl::test_commandline_args( nargs, args, argstruct );

  for ( int i = 0; i < nargs; i++ ) {
    delete [] args[i];
  }
  delete [] args;
}
#endif

#ifdef KOKKOS_DEFAULTDEVICETYPE_INIT_TEST_11
TEST_F( defaultdevicetypeinit, initstruct_default )
{
  Kokkos::InitArguments args;
  Impl::test_initstruct_args( args );
}
#endif

#ifdef KOKKOS_DEFAULTDEVICETYPE_INIT_TEST_12
TEST_F( defaultdevicetypeinit, initstruct_nthreads )
{
  Kokkos::InitArguments args = Impl::init_initstruct( true, false, false );
  Impl::test_initstruct_args( args );
}
#endif

#ifdef KOKKOS_DEFAULTDEVICETYPE_INIT_TEST_13
TEST_F( defaultdevicetypeinit, initstruct_nthreads_numa )
{
  Kokkos::InitArguments args = Impl::init_initstruct( true, true, false );
  Impl::test_initstruct_args( args );
}
#endif

#ifdef KOKKOS_DEFAULTDEVICETYPE_INIT_TEST_14
TEST_F( defaultdevicetypeinit, initstruct_device )
{
  Kokkos::InitArguments args = Impl::init_initstruct( false, false, true );
  Impl::test_initstruct_args( args );
}
#endif

#ifdef KOKKOS_DEFAULTDEVICETYPE_INIT_TEST_15
TEST_F( defaultdevicetypeinit, initstruct_nthreads_device )
{
  Kokkos::InitArguments args = Impl::init_initstruct( true, false, true );
  Impl::test_initstruct_args( args );
}
#endif

#ifdef KOKKOS_DEFAULTDEVICETYPE_INIT_TEST_16
TEST_F( defaultdevicetypeinit, initstruct_nthreads_numa_device )
{
  Kokkos::InitArguments args = Impl::init_initstruct( true, true, true );
  Impl::test_initstruct_args( args );
}
#endif

} // namespace Test

#endif<|MERGE_RESOLUTION|>--- conflicted
+++ resolved
@@ -44,21 +44,12 @@
 #include <gtest/gtest.h>
 
 #include <Kokkos_Core.hpp>
-<<<<<<< HEAD
-
-#ifdef KOKKOS_HAVE_OPENMP
-#include <omp.h>
-#endif
-
-#if !defined( KOKKOS_HAVE_CUDA ) || defined( __CUDACC__ )
-=======
+
 #ifdef KOKKOS_ENABLE_OPENMP
 #include <omp.h>
 #endif
 
-#if !defined(KOKKOS_ENABLE_CUDA) || defined(__CUDACC__)
-//----------------------------------------------------------------------------
->>>>>>> 28e24b3e
+#if !defined( KOKKOS_ENABLE_CUDA ) || defined( __CUDACC__ )
 
 namespace Test {
 
@@ -82,8 +73,7 @@
   if ( do_threads ) {
     int nthreads = 3;
 
-<<<<<<< HEAD
-#ifdef KOKKOS_HAVE_OPENMP
+#ifdef KOKKOS_ENABLE_OPENMP
     if ( omp_get_max_threads() < 3 )
       nthreads = omp_get_max_threads();
 #endif
@@ -94,46 +84,10 @@
                    * Kokkos::hwloc::get_available_numa_count();
     }
 
-#ifdef KOKKOS_HAVE_SERIAL
+#ifdef KOKKOS_ENABLE_SERIAL
     if ( std::is_same< Kokkos::Serial, Kokkos::DefaultExecutionSpace >::value ||
          std::is_same< Kokkos::Serial, Kokkos::DefaultHostExecutionSpace >::value ) {
       nthreads = 1;
-=======
-#ifdef KOKKOS_ENABLE_OPENMP
-      if(omp_get_max_threads() < 3)
-        nthreads = omp_get_max_threads();
-#endif
-
-      if(Kokkos::hwloc::available())  {
-        if(Kokkos::hwloc::get_available_threads_per_core()<3)
-            nthreads =   Kokkos::hwloc::get_available_threads_per_core()
-                       * Kokkos::hwloc::get_available_numa_count();
-      }
-
-#ifdef KOKKOS_ENABLE_SERIAL
-      if(std::is_same<Kokkos::Serial,Kokkos::DefaultExecutionSpace>::value ||
-         std::is_same<Kokkos::Serial,Kokkos::DefaultHostExecutionSpace>::value ) {
-        nthreads = 1;
-      }
-#endif
-      init_args.num_threads = nthreads;
-      sprintf(args_kokkos[threads_idx],"--threads=%i",nthreads);
-    }
-
-    if(do_numa) {
-      int numa = 1;
-      if(Kokkos::hwloc::available())
-        numa = Kokkos::hwloc::get_available_numa_count();
-#ifdef KOKKOS_ENABLE_SERIAL
-      if(std::is_same<Kokkos::Serial,Kokkos::DefaultExecutionSpace>::value ||
-         std::is_same<Kokkos::Serial,Kokkos::DefaultHostExecutionSpace>::value ) {
-        numa = 1;
-      }
-#endif
-
-      init_args.num_numa = numa;
-      sprintf(args_kokkos[numa_idx],"--numa=%i",numa);
->>>>>>> 28e24b3e
     }
 #endif
 
@@ -147,7 +101,7 @@
       numa = Kokkos::hwloc::get_available_numa_count();
     }
 
-#ifdef KOKKOS_HAVE_SERIAL
+#ifdef KOKKOS_ENABLE_SERIAL
     if ( std::is_same< Kokkos::Serial, Kokkos::DefaultExecutionSpace >::value ||
          std::is_same< Kokkos::Serial, Kokkos::DefaultHostExecutionSpace >::value ) {
       numa = 1;
@@ -179,16 +133,10 @@
   if ( do_threads ) {
     int nthreads = 3;
 
-<<<<<<< HEAD
-#ifdef KOKKOS_HAVE_OPENMP
+#ifdef KOKKOS_ENABLE_OPENMP
     if ( omp_get_max_threads() < 3 ) {
       nthreads = omp_get_max_threads();
     }
-=======
-#ifdef KOKKOS_ENABLE_OPENMP
-      if(omp_get_max_threads() < 3)
-        nthreads = omp_get_max_threads();
->>>>>>> 28e24b3e
 #endif
 
     if ( Kokkos::hwloc::available() ) {
@@ -196,21 +144,13 @@
         nthreads =   Kokkos::hwloc::get_available_threads_per_core()
                    * Kokkos::hwloc::get_available_numa_count();
       }
-<<<<<<< HEAD
-    }
-
-#ifdef KOKKOS_HAVE_SERIAL
+    }
+
+#ifdef KOKKOS_ENABLE_SERIAL
     if ( std::is_same< Kokkos::Serial, Kokkos::DefaultExecutionSpace >::value ||
          std::is_same< Kokkos::Serial, Kokkos::DefaultHostExecutionSpace >::value ) {
       nthreads = 1;
     }
-=======
-#ifdef KOKKOS_ENABLE_SERIAL
-      if(std::is_same<Kokkos::Serial,Kokkos::DefaultExecutionSpace>::value ||
-         std::is_same<Kokkos::Serial,Kokkos::DefaultHostExecutionSpace>::value ) {
-        nthreads = 1;
-      }
->>>>>>> 28e24b3e
 #endif
 
     args.num_threads = nthreads;
@@ -222,24 +162,10 @@
       numa = Kokkos::hwloc::get_available_numa_count();
     }
 
-<<<<<<< HEAD
-#ifdef KOKKOS_HAVE_SERIAL
+#ifdef KOKKOS_ENABLE_SERIAL
     if ( std::is_same< Kokkos::Serial, Kokkos::DefaultExecutionSpace >::value ||
          std::is_same< Kokkos::Serial, Kokkos::DefaultHostExecutionSpace >::value ) {
       numa = 1;
-=======
-    if(do_numa) {
-      int numa = 1;
-      if(Kokkos::hwloc::available())
-        numa = Kokkos::hwloc::get_available_numa_count();
-#ifdef KOKKOS_ENABLE_SERIAL
-      if(std::is_same<Kokkos::Serial,Kokkos::DefaultExecutionSpace>::value ||
-         std::is_same<Kokkos::Serial,Kokkos::DefaultHostExecutionSpace>::value ) {
-        numa = 1;
-      }
-#endif
-      args.num_numa = numa;
->>>>>>> 28e24b3e
     }
 #endif
 
@@ -250,7 +176,6 @@
     args.device_id = 0;
   }
 
-<<<<<<< HEAD
   return args;
 }
 
@@ -268,72 +193,21 @@
                         * Kokkos::hwloc::get_available_threads_per_core();
     }
     else {
-      #ifdef KOKKOS_HAVE_OPENMP
+#ifdef KOKKOS_ENABLE_OPENMP
       if ( std::is_same< Kokkos::HostSpace::execution_space, Kokkos::OpenMP >::value ) {
         expected_nthreads = omp_get_max_threads();
-      } else
-=======
-  void check_correct_initialization(const Kokkos::InitArguments& argstruct) {
-    ASSERT_EQ( Kokkos::DefaultExecutionSpace::is_initialized(), 1);
-    ASSERT_EQ( Kokkos::HostSpace::execution_space::is_initialized(), 1);
-
-    //Figure out the number of threads the HostSpace ExecutionSpace should have initialized to
-    int expected_nthreads = argstruct.num_threads;
-    if(expected_nthreads<1) {
-      if(Kokkos::hwloc::available()) {
-        expected_nthreads = Kokkos::hwloc::get_available_numa_count()
-                          * Kokkos::hwloc::get_available_cores_per_numa()
-                          * Kokkos::hwloc::get_available_threads_per_core();
-      } else {
-        #ifdef KOKKOS_ENABLE_OPENMP
-        if(std::is_same<Kokkos::HostSpace::execution_space,Kokkos::OpenMP>::value) {
-          expected_nthreads = omp_get_max_threads();
-        } else
-        #endif
-          expected_nthreads = 1;
-
       }
-      #ifdef KOKKOS_ENABLE_SERIAL
-      if(std::is_same<Kokkos::DefaultExecutionSpace,Kokkos::Serial>::value ||
-         std::is_same<Kokkos::DefaultHostExecutionSpace,Kokkos::Serial>::value ) 
+      else
+#endif
         expected_nthreads = 1;
-      #endif
-    }
-
-    int expected_numa = argstruct.num_numa;
-    if(expected_numa<1) {
-      if(Kokkos::hwloc::available()) {
-        expected_numa = Kokkos::hwloc::get_available_numa_count();
-      } else {
-        expected_numa = 1;
-      }
-      #ifdef KOKKOS_ENABLE_SERIAL
-      if(std::is_same<Kokkos::DefaultExecutionSpace,Kokkos::Serial>::value ||
-         std::is_same<Kokkos::DefaultHostExecutionSpace,Kokkos::Serial>::value )
-        expected_numa = 1;
->>>>>>> 28e24b3e
-      #endif
-        expected_nthreads = 1;
-    }
-
-<<<<<<< HEAD
-    #ifdef KOKKOS_HAVE_SERIAL
+    }
+
+#ifdef KOKKOS_ENABLE_SERIAL
     if ( std::is_same< Kokkos::DefaultExecutionSpace, Kokkos::Serial >::value ||
          std::is_same< Kokkos::DefaultHostExecutionSpace, Kokkos::Serial >::value ) {
       expected_nthreads = 1;
-=======
-#ifdef KOKKOS_ENABLE_CUDA
-    if(std::is_same<Kokkos::DefaultExecutionSpace,Kokkos::Cuda>::value) {
-      int device;
-      cudaGetDevice( &device );
-      int expected_device = argstruct.device_id;
-      if(argstruct.device_id<0) {
-        expected_device = 0;
-      }
-      ASSERT_EQ(expected_device,device);
->>>>>>> 28e24b3e
-    }
-    #endif
+    }
+#endif
   }
 
   int expected_numa = argstruct.num_numa;
@@ -346,16 +220,17 @@
       expected_numa = 1;
     }
 
-    #ifdef KOKKOS_HAVE_SERIAL
+#ifdef KOKKOS_ENABLE_SERIAL
     if ( std::is_same< Kokkos::DefaultExecutionSpace, Kokkos::Serial >::value ||
          std::is_same< Kokkos::DefaultHostExecutionSpace, Kokkos::Serial >::value )
       expected_numa = 1;
-    #endif
+#endif
   }
 
   ASSERT_EQ( Kokkos::HostSpace::execution_space::thread_pool_size(), expected_nthreads );
 
-#ifdef KOKKOS_HAVE_CUDA
+
+#ifdef KOKKOS_ENABLE_CUDA
   if ( std::is_same< Kokkos::DefaultExecutionSpace, Kokkos::Cuda >::value ) {
     int device;
     cudaGetDevice( &device );
