--- conflicted
+++ resolved
@@ -69,11 +69,7 @@
 #include <serial/TestSerial_Category.hpp>
 #endif
 #endif 
-<<<<<<< HEAD
-#include <TestRange.hpp>
-=======
 #include <TestReduceDeviceView.hpp>
->>>>>>> 9ac21d42
 
 int main( int argc, char *argv[] ) {
   Kokkos::initialize(argc,argv);
