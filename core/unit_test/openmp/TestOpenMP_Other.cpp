/*
//@HEADER
// ************************************************************************
//
//                        Kokkos v. 2.0
//              Copyright (2014) Sandia Corporation
//
// Under the terms of Contract DE-AC04-94AL85000 with Sandia Corporation,
// the U.S. Government retains certain rights in this software.
//
// Redistribution and use in source and binary forms, with or without
// modification, are permitted provided that the following conditions are
// met:
//
// 1. Redistributions of source code must retain the above copyright
// notice, this list of conditions and the following disclaimer.
//
// 2. Redistributions in binary form must reproduce the above copyright
// notice, this list of conditions and the following disclaimer in the
// documentation and/or other materials provided with the distribution.
//
// 3. Neither the name of the Corporation nor the names of the
// contributors may be used to endorse or promote products derived from
// this software without specific prior written permission.
//
// THIS SOFTWARE IS PROVIDED BY SANDIA CORPORATION "AS IS" AND ANY
// EXPRESS OR IMPLIED WARRANTIES, INCLUDING, BUT NOT LIMITED TO, THE
// IMPLIED WARRANTIES OF MERCHANTABILITY AND FITNESS FOR A PARTICULAR
// PURPOSE ARE DISCLAIMED. IN NO EVENT SHALL SANDIA CORPORATION OR THE
// CONTRIBUTORS BE LIABLE FOR ANY DIRECT, INDIRECT, INCIDENTAL, SPECIAL,
// EXEMPLARY, OR CONSEQUENTIAL DAMAGES (INCLUDING, BUT NOT LIMITED TO,
// PROCUREMENT OF SUBSTITUTE GOODS OR SERVICES; LOSS OF USE, DATA, OR
// PROFITS; OR BUSINESS INTERRUPTION) HOWEVER CAUSED AND ON ANY THEORY OF
// LIABILITY, WHETHER IN CONTRACT, STRICT LIABILITY, OR TORT (INCLUDING
// NEGLIGENCE OR OTHERWISE) ARISING IN ANY WAY OUT OF THE USE OF THIS
// SOFTWARE, EVEN IF ADVISED OF THE POSSIBILITY OF SUCH DAMAGE.
//
// Questions? Contact  H. Carter Edwards (hcedwar@sandia.gov)
//
// ************************************************************************
//@HEADER
*/

#include <openmp/TestOpenMP.hpp>

namespace Test {

TEST_F( openmp, init )
{
  ;
}

TEST_F( openmp, mdrange_for )
{
  Kokkos::Timer timer;
  TestMDRange_2D< Kokkos::OpenMP >::test_for2( 10000, 1000 );
  std::cout << " 2D: " << timer.seconds() << std::endl;

  timer.reset();
  TestMDRange_3D< Kokkos::OpenMP >::test_for3( 100, 100, 1000 );
  std::cout << " 3D: " << timer.seconds() << std::endl;

  timer.reset();
  TestMDRange_4D< Kokkos::OpenMP >::test_for4( 100, 10, 100, 100 );
  std::cout << " 4D: " << timer.seconds() << std::endl;

  timer.reset();
  TestMDRange_5D< Kokkos::OpenMP >::test_for5( 100, 10, 10, 100, 50 );
  std::cout << " 5D: " << timer.seconds() << std::endl;

  timer.reset();
  TestMDRange_6D< Kokkos::OpenMP >::test_for6( 10, 10, 10, 10, 50, 50 );
  std::cout << " 6D: " << timer.seconds() << std::endl;
}

TEST_F( openmp, mdrange_reduce )
{
  TestMDRange_2D< Kokkos::OpenMP >::test_reduce2( 100, 100 );
  TestMDRange_3D< Kokkos::OpenMP >::test_reduce3( 100, 10, 100 );
}

TEST_F( openmp, policy_construction )
{
  TestRangePolicyConstruction< Kokkos::OpenMP >();
  TestTeamPolicyConstruction< Kokkos::OpenMP >();
}

TEST_F( openmp, range_tag )
{
  TestRange< Kokkos::OpenMP, Kokkos::Schedule<Kokkos::Static> >::test_for( 0 );
  TestRange< Kokkos::OpenMP, Kokkos::Schedule<Kokkos::Static> >::test_reduce( 0 );
  TestRange< Kokkos::OpenMP, Kokkos::Schedule<Kokkos::Static> >::test_scan( 0 );
  TestRange< Kokkos::OpenMP, Kokkos::Schedule<Kokkos::Dynamic> >::test_for( 0 );
  TestRange< Kokkos::OpenMP, Kokkos::Schedule<Kokkos::Dynamic> >::test_reduce( 0 );
  TestRange< Kokkos::OpenMP, Kokkos::Schedule<Kokkos::Dynamic> >::test_scan( 0 );
  TestRange< Kokkos::OpenMP, Kokkos::Schedule<Kokkos::Dynamic> >::test_dynamic_policy( 0 );

  TestRange< Kokkos::OpenMP, Kokkos::Schedule<Kokkos::Static> >::test_for( 2 );
  TestRange< Kokkos::OpenMP, Kokkos::Schedule<Kokkos::Static> >::test_reduce( 2 );
  TestRange< Kokkos::OpenMP, Kokkos::Schedule<Kokkos::Static> >::test_scan( 2 );

  TestRange< Kokkos::OpenMP, Kokkos::Schedule<Kokkos::Dynamic> >::test_for( 3 );
  TestRange< Kokkos::OpenMP, Kokkos::Schedule<Kokkos::Dynamic> >::test_reduce( 3 );
  TestRange< Kokkos::OpenMP, Kokkos::Schedule<Kokkos::Dynamic> >::test_scan( 3 );
  TestRange< Kokkos::OpenMP, Kokkos::Schedule<Kokkos::Dynamic> >::test_dynamic_policy( 3 );

  TestRange< Kokkos::OpenMP, Kokkos::Schedule<Kokkos::Static> >::test_for( 1000 );
  TestRange< Kokkos::OpenMP, Kokkos::Schedule<Kokkos::Static> >::test_reduce( 1000 );
  TestRange< Kokkos::OpenMP, Kokkos::Schedule<Kokkos::Static> >::test_scan( 1000 );

  TestRange< Kokkos::OpenMP, Kokkos::Schedule<Kokkos::Dynamic> >::test_for( 1001 );
  TestRange< Kokkos::OpenMP, Kokkos::Schedule<Kokkos::Dynamic> >::test_reduce( 1001 );
  TestRange< Kokkos::OpenMP, Kokkos::Schedule<Kokkos::Dynamic> >::test_scan( 1001 );
  TestRange< Kokkos::OpenMP, Kokkos::Schedule<Kokkos::Dynamic> >::test_dynamic_policy( 1000 );
}

//----------------------------------------------------------------------------

TEST_F( openmp, compiler_macros )
{
  ASSERT_TRUE( ( TestCompilerMacros::Test< Kokkos::OpenMP >() ) );
}

//----------------------------------------------------------------------------

TEST_F( openmp , concurrent_bitset )
{
  test_concurrent_bitset< Kokkos::OpenMP >( 100000 );
}

//----------------------------------------------------------------------------

TEST_F( openmp, memory_pool )
{
  TestMemoryPool::test_memory_pool_v2< Kokkos::OpenMP >(false,false);
}

//----------------------------------------------------------------------------

#if defined( KOKKOS_ENABLE_TASKDAG )

TEST_F( openmp, task_fib )
{
<<<<<<< HEAD
  for ( int i = 0; i < 25; ++i ) {
    TestTaskScheduler::TestFib< Kokkos::OpenMP >::run( i, ( i + 1 ) * ( i + 1 ) * 20000 );
=======
  const int N = 24 ; // 25 triggers tbd bug on Cuda/Pascal
  for ( int i = 0; i < N; ++i ) {
    TestTaskScheduler::TestFib< Kokkos::OpenMP >::run( i, ( i + 1 ) * ( i + 1 ) * 10000 );
>>>>>>> 46b3ef02
  }
}

TEST_F( openmp, task_depend )
{
  for ( int i = 0; i < 25; ++i ) {
    TestTaskScheduler::TestTaskDependence< Kokkos::OpenMP >::run( i );
  }
}

TEST_F( openmp, task_team )
{
  TestTaskScheduler::TestTaskTeam< Kokkos::OpenMP >::run( 1000 );
  //TestTaskScheduler::TestTaskTeamValue< Kokkos::OpenMP >::run( 1000 ); // Put back after testing.
}

#endif /* #if defined( KOKKOS_ENABLE_TASKDAG ) */

//----------------------------------------------------------------------------

#if defined( KOKKOS_ENABLE_DEFAULT_DEVICE_TYPE_OPENMP )
TEST_F( openmp, cxx11 )
{
  if ( std::is_same< Kokkos::DefaultExecutionSpace, Kokkos::OpenMP >::value ) {
    ASSERT_TRUE( ( TestCXX11::Test< Kokkos::OpenMP >( 1 ) ) );
    ASSERT_TRUE( ( TestCXX11::Test< Kokkos::OpenMP >( 2 ) ) );
    ASSERT_TRUE( ( TestCXX11::Test< Kokkos::OpenMP >( 3 ) ) );
    ASSERT_TRUE( ( TestCXX11::Test< Kokkos::OpenMP >( 4 ) ) );
  }
}
#endif

TEST_F( openmp, tile_layout )
{
  TestTile::test< Kokkos::OpenMP, 1, 1 >( 1, 1 );
  TestTile::test< Kokkos::OpenMP, 1, 1 >( 2, 3 );
  TestTile::test< Kokkos::OpenMP, 1, 1 >( 9, 10 );

  TestTile::test< Kokkos::OpenMP, 2, 2 >( 1, 1 );
  TestTile::test< Kokkos::OpenMP, 2, 2 >( 2, 3 );
  TestTile::test< Kokkos::OpenMP, 2, 2 >( 4, 4 );
  TestTile::test< Kokkos::OpenMP, 2, 2 >( 9, 9 );

  TestTile::test< Kokkos::OpenMP, 2, 4 >( 9, 9 );
  TestTile::test< Kokkos::OpenMP, 4, 2 >( 9, 9 );

  TestTile::test< Kokkos::OpenMP, 4, 4 >( 1, 1 );
  TestTile::test< Kokkos::OpenMP, 4, 4 >( 4, 4 );
  TestTile::test< Kokkos::OpenMP, 4, 4 >( 9, 9 );
  TestTile::test< Kokkos::OpenMP, 4, 4 >( 9, 11 );

  TestTile::test< Kokkos::OpenMP, 8, 8 >( 1, 1 );
  TestTile::test< Kokkos::OpenMP, 8, 8 >( 4, 4 );
  TestTile::test< Kokkos::OpenMP, 8, 8 >( 9, 9 );
  TestTile::test< Kokkos::OpenMP, 8, 8 >( 9, 11 );
}

TEST_F( openmp, dispatch )
{
  const int repeat = 100;
  for ( int i = 0; i < repeat; ++i ) {
    for ( int j = 0; j < repeat; ++j ) {
      Kokkos::parallel_for( Kokkos::RangePolicy< Kokkos::OpenMP >( 0, j )
                          , KOKKOS_LAMBDA( int ) {} );
    }
  }
}

} // namespace Test<|MERGE_RESOLUTION|>--- conflicted
+++ resolved
@@ -141,14 +141,9 @@
 
 TEST_F( openmp, task_fib )
 {
-<<<<<<< HEAD
-  for ( int i = 0; i < 25; ++i ) {
-    TestTaskScheduler::TestFib< Kokkos::OpenMP >::run( i, ( i + 1 ) * ( i + 1 ) * 20000 );
-=======
   const int N = 24 ; // 25 triggers tbd bug on Cuda/Pascal
   for ( int i = 0; i < N; ++i ) {
     TestTaskScheduler::TestFib< Kokkos::OpenMP >::run( i, ( i + 1 ) * ( i + 1 ) * 10000 );
->>>>>>> 46b3ef02
   }
 }
 
