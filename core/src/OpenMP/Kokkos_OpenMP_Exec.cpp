/*
//@HEADER
// ************************************************************************
//
//                        Kokkos v. 2.0
//              Copyright (2014) Sandia Corporation
//
// Under the terms of Contract DE-AC04-94AL85000 with Sandia Corporation,
// the U.S. Government retains certain rights in this software.
//
// Redistribution and use in source and binary forms, with or without
// modification, are permitted provided that the following conditions are
// met:
//
// 1. Redistributions of source code must retain the above copyright
// notice, this list of conditions and the following disclaimer.
//
// 2. Redistributions in binary form must reproduce the above copyright
// notice, this list of conditions and the following disclaimer in the
// documentation and/or other materials provided with the distribution.
//
// 3. Neither the name of the Corporation nor the names of the
// contributors may be used to endorse or promote products derived from
// this software without specific prior written permission.
//
// THIS SOFTWARE IS PROVIDED BY SANDIA CORPORATION "AS IS" AND ANY
// EXPRESS OR IMPLIED WARRANTIES, INCLUDING, BUT NOT LIMITED TO, THE
// IMPLIED WARRANTIES OF MERCHANTABILITY AND FITNESS FOR A PARTICULAR
// PURPOSE ARE DISCLAIMED. IN NO EVENT SHALL SANDIA CORPORATION OR THE
// CONTRIBUTORS BE LIABLE FOR ANY DIRECT, INDIRECT, INCIDENTAL, SPECIAL,
// EXEMPLARY, OR CONSEQUENTIAL DAMAGES (INCLUDING, BUT NOT LIMITED TO,
// PROCUREMENT OF SUBSTITUTE GOODS OR SERVICES; LOSS OF USE, DATA, OR
// PROFITS; OR BUSINESS INTERRUPTION) HOWEVER CAUSED AND ON ANY THEORY OF
// LIABILITY, WHETHER IN CONTRACT, STRICT LIABILITY, OR TORT (INCLUDING
// NEGLIGENCE OR OTHERWISE) ARISING IN ANY WAY OUT OF THE USE OF THIS
// SOFTWARE, EVEN IF ADVISED OF THE POSSIBILITY OF SUCH DAMAGE.
//
// Questions? Contact  H. Carter Edwards (hcedwar@sandia.gov)
//
// ************************************************************************
//@HEADER
*/

#include <Kokkos_Macros.hpp>
#if defined( KOKKOS_ENABLE_OPENMP )

#include <cstdio>
#include <cstdlib>

#include <limits>
#include <iostream>
#include <vector>

#include <Kokkos_Core.hpp>

#include <impl/Kokkos_Error.hpp>
#include <impl/Kokkos_CPUDiscovery.hpp>
#include <impl/Kokkos_Profiling_Interface.hpp>


namespace Kokkos {
namespace Impl {

bool OpenMPExec::s_is_partitioned = false;
bool OpenMPExec::s_is_initialized = false;

int OpenMPExec::s_num_partitions = 0;
int OpenMPExec::s_partition_size = 0;

__thread Impl::OpenMPExec * t_openmp_instance = nullptr;

void OpenMPExec::validate_partition( const int nthreads
                                   , int & num_partitions
                                   , int & partition_size
                                  )
{
  if (nthreads == 1) {
    num_partitions = 1;
    partition_size = 1;
  }
  else if( num_partitions < 1 && partition_size < 1) {
    if ( nthreads & 1 ) {
      num_partitions = nthreads;
      partition_size = 1;
    }
    else {
      num_partitions = nthreads / 2;
      partition_size = 2;
    }
  }
  else if( num_partitions < 1 && partition_size > 0 ) {
    if ( partition_size <= nthreads ) {
      num_partitions = nthreads / partition_size;
    }
    else {
      num_partitions = 1;
      partition_size = nthreads;
    }
  }
  else if( num_partitions > 0 && partition_size < 1 ) {
    if ( num_partitions <= nthreads ) {
      partition_size = nthreads / num_partitions;
    }
    else {
      num_partitions = nthreads;
      partition_size = 1;
    }
  }
  else if ( num_partitions * partition_size > nthreads ) {
    int idle = nthreads;
    const int NP = num_partitions;
    const int PS = partition_size;
    for (int np = NP; np > 0; --np) {
      for (int ps = PS; ps > 0; --ps) {
        if (  (np*ps <= nthreads)
           && (nthreads - np*ps < idle) ) {
          idle = nthreads - np*ps;
          num_partitions = np;
          partition_size = ps;
        }
        if (idle == 0) {
          break;
        }
      }
    }
  }

}

void OpenMPExec::verify_is_master( const char * const label )
{
  if ( !t_openmp_instance )
  {
    std::string msg( label );
    msg.append( " ERROR: in parallel or not initialized" );
    Kokkos::Impl::throw_runtime_exception( msg );
  }
}


} // namespace Impl
} // namespace Kokkos

//----------------------------------------------------------------------------
//----------------------------------------------------------------------------

namespace Kokkos {
namespace Impl {

void OpenMPExec::clear_thread_data()
{
  const size_t member_bytes =
    sizeof(int64_t) *
    HostThreadTeamData::align_to_int64( sizeof(HostThreadTeamData) );

  const int old_alloc_bytes =
    m_pool[0] ? ( member_bytes + m_pool[0]->scratch_bytes() ) : 0 ;

  OpenMP::memory_space space ;

  #pragma omp parallel num_threads( m_concurrency )
  {
    const int rank = omp_get_thread_num();

    if ( 0 != m_pool[rank] ) {

      m_pool[rank]->disband_pool();

      space.deallocate( m_pool[rank] , old_alloc_bytes );

      m_pool[rank] = 0 ;
    }
  }
/* END #pragma omp parallel */
}

void OpenMPExec::resize_thread_data( size_t pool_reduce_bytes
                                   , size_t team_reduce_bytes
                                   , size_t team_shared_bytes
                                   , size_t thread_local_bytes )
{
  const size_t member_bytes =
    sizeof(int64_t) *
    HostThreadTeamData::align_to_int64( sizeof(HostThreadTeamData) );

  HostThreadTeamData * root = m_pool[0] ;

  const size_t old_pool_reduce  = root ? root->pool_reduce_bytes() : 0 ;
  const size_t old_team_reduce  = root ? root->team_reduce_bytes() : 0 ;
  const size_t old_team_shared  = root ? root->team_shared_bytes() : 0 ;
  const size_t old_thread_local = root ? root->thread_local_bytes() : 0 ;
  const size_t old_alloc_bytes  = root ? ( member_bytes + root->scratch_bytes() ) : 0 ;

  // Allocate if any of the old allocation is tool small:

  const bool allocate = ( old_pool_reduce  < pool_reduce_bytes ) ||
                        ( old_team_reduce  < team_reduce_bytes ) ||
                        ( old_team_shared  < team_shared_bytes ) ||
                        ( old_thread_local < thread_local_bytes );

  if ( allocate ) {

    if ( pool_reduce_bytes < old_pool_reduce ) { pool_reduce_bytes = old_pool_reduce ; }
    if ( team_reduce_bytes < old_team_reduce ) { team_reduce_bytes = old_team_reduce ; }
    if ( team_shared_bytes < old_team_shared ) { team_shared_bytes = old_team_shared ; }
    if ( thread_local_bytes < old_thread_local ) { thread_local_bytes = old_thread_local ; }

    const size_t alloc_bytes =
      member_bytes +
      HostThreadTeamData::scratch_size( pool_reduce_bytes
                                      , team_reduce_bytes
                                      , team_shared_bytes
                                      , thread_local_bytes );

    OpenMP::memory_space space ;

    memory_fence();

    #pragma omp parallel num_threads(m_concurrency)
    {
      const int rank = omp_get_thread_num();

      if ( 0 != m_pool[rank] ) {

        m_pool[rank]->disband_pool();

        space.deallocate( m_pool[rank] , old_alloc_bytes );
      }

      void * const ptr = space.allocate( alloc_bytes );

      m_pool[ rank ] = new( ptr ) HostThreadTeamData();

      m_pool[ rank ]->
        scratch_assign( ((char *)ptr) + member_bytes
                      , alloc_bytes
                      , pool_reduce_bytes
                      , team_reduce_bytes
                      , team_shared_bytes
                      , thread_local_bytes
                      );

      memory_fence();
    }
/* END #pragma omp parallel */

    HostThreadTeamData::organize_pool( m_pool , m_concurrency );
  }
}

} // namespace Impl
} // namespace Kokkos

//----------------------------------------------------------------------------
//----------------------------------------------------------------------------

namespace Kokkos {

//----------------------------------------------------------------------------

void OpenMP::initialize( int thread_count )
{
  // allow the threads to be reinitialized
  //if ( Impl::OpenMPExec::s_is_initialized ) return;


  Impl::ThreadResource::initialize();

  if ( omp_in_parallel() ) {
    std::string msg("Kokkos::OpenMP::initialize ERROR : in parallel");
    Kokkos::Impl::throw_runtime_exception(msg);
  }

  if ( Impl::OpenMPExec::s_is_initialized )
  {
    finalize();
  }

  Impl::OpenMPExec::s_is_initialized = true;

  {
    #if !defined(__APPLE__)
    if ( Kokkos::show_warnings() && nullptr == std::getenv("OMP_PROC_BIND") ) {
      printf("Kokkos::OpenMP::initialize WARNING: OMP_PROC_BIND environment variable not set\n");
      printf("  In general, for best performance with OpenMP 4.0 or better set OMP_PROC_BIND=spread and OMP_PLACES=threads\n");
      printf("  For best performance with OpenMP 3.1 set OMP_PROC_BIND=true\n");
      printf("  For unit testing set OMP_PROC_BIND=false\n");
    }
    #endif

    OpenMP::memory_space space ;

    // Before any other call to OMP query the maximum number of threads
    // and save the value for re-initialization unit testing.

    const int process_num_threads = Impl::ThreadResource::process().concurrency();

    // if thread_count  < 0, use omp_get_max_threads();
    // if thread_count == 0, set to process_num_threads
    // if thread_count  > 0, set to thread_count
    if (thread_count < 0 ) {
      thread_count = omp_get_max_threads();
    }
    else if( thread_count == 0 && omp_get_max_threads() != process_num_threads ) {
      thread_count = process_num_threads;
      omp_set_num_threads( thread_count );
    }
    else {
      if( Kokkos::show_warnings() && thread_count > process_num_threads ) {
        printf( "Kokkos::OpenMP::initialize WARNING: You are likely oversubscribing your CPU cores.\n");
        printf( "  process threads available : %3d,  requested thread : %3d\n", process_num_threads, thread_count );
      }
      omp_set_num_threads(thread_count);
    }

    // setup thread local
    #pragma omp parallel num_threads(thread_count)
    {
      Impl::t_openmp_instance = nullptr;
      Impl::SharedAllocationRecord< void, void >::tracking_enable();
    }

    void * const ptr = space.allocate( sizeof(Impl::OpenMPExec) );

    Impl::t_openmp_instance = new (ptr) Impl::OpenMPExec( thread_count );

    // New, unified host thread team data:
    {
      size_t pool_reduce_bytes  =   32 * thread_count ;
      size_t team_reduce_bytes  =   32 * thread_count ;
      size_t team_shared_bytes  = 1024 * thread_count ;
      size_t thread_local_bytes = 1024 ;

      Impl::t_openmp_instance->resize_thread_data( pool_reduce_bytes
                                                 , team_reduce_bytes
                                                 , team_shared_bytes
                                                 , thread_local_bytes
                                                 );
    }
  }


  // Check for over-subscription
  if( Kokkos::show_warnings() && (Impl::mpi_ranks_per_node() * long(thread_count) > Impl::processors_per_node()) ) {
    std::cout << "Kokkos::OpenMP::initialize WARNING: You are likely oversubscribing your CPU cores." << std::endl;
    std::cout << "                                    Detected: " << Impl::processors_per_node() << " cores per node." << std::endl;
    std::cout << "                                    Detected: " << Impl::mpi_ranks_per_node() << " MPI_ranks per node." << std::endl;
    std::cout << "                                    Requested: " << thread_count << " threads per process." << std::endl;
  }
  // Init the array for used for arbitrarily sized atomics
  Impl::init_lock_array_host_space();

  #if defined(KOKKOS_ENABLE_PROFILING)
    Kokkos::Profiling::initialize();
  #endif
}

//----------------------------------------------------------------------------

void OpenMP::finalize()
{
  if ( !Impl::OpenMPExec::s_is_initialized ) return;

  if ( omp_in_parallel() )
  {
    std::string msg("Kokkos::OpenMP::finalize ERROR ");
    if( !Impl::t_openmp_instance ) msg.append(": not initialized");
    if( omp_in_parallel() ) msg.append(": in parallel");
    Kokkos::Impl::throw_runtime_exception(msg);
  }

  if ( Impl::t_openmp_instance ) {
<<<<<<< HEAD
=======
    // Silence Cuda Warning
    const int nthreads = Impl::t_openmp_instance->m_pool_size <= Impl::g_openmp_hardware_max_threads
                       ? Impl::g_openmp_hardware_max_threads
                       : Impl::t_openmp_instance->m_pool_size;
    (void) nthreads;
>>>>>>> d6a5c058

    using Exec = Impl::OpenMPExec;
    Exec * instance = Impl::t_openmp_instance;
    instance->~Exec();

    OpenMP::memory_space space;
    space.deallocate( instance, sizeof(Exec) );

    #pragma omp parallel num_threads(Impl::ThreadResource::process().concurrency())
    {
      Impl::t_openmp_instance    = nullptr;
      Impl::SharedAllocationRecord< void, void >::tracking_disable();
    }

    // allow main thread to track
    Impl::SharedAllocationRecord< void, void >::tracking_enable();

  }

  #if defined(KOKKOS_ENABLE_PROFILING)
    Kokkos::Profiling::finalize();
  #endif

  Impl::OpenMPExec::s_is_initialized = false;

  Impl::ThreadResource::finalize();
}

//----------------------------------------------------------------------------

void OpenMP::print_configuration( std::ostream & s , const bool verbose )
{
  s << "Kokkos::OpenMP" ;

  if ( is_initialized() ) {
    Impl::OpenMPExec::verify_is_master( "OpenMP::print_configuration" );

    const int numa_count      = Kokkos::hwloc::get_available_numa_count();
    const int core_per_numa   = Kokkos::hwloc::get_available_cores_per_numa();
    const int thread_per_core = Kokkos::hwloc::get_available_threads_per_core();

    s << " thread_pool_topology[ " << numa_count
      << " x " << core_per_numa
      << " x " << thread_per_core
      << " ]"
      << std::endl ;
  }
  else {
    s << " not initialized" << std::endl ;
  }
}

<<<<<<< HEAD
#if !defined( KOKKOS_DISABLE_DEPRECATED )
=======
std::vector<OpenMP> OpenMP::partition(...)
{ return std::vector<OpenMP>(1); }

OpenMP OpenMP::create_instance(...) { return OpenMP(); }


#ifdef KOKKOS_ENABLE_DEPRECATED_CODE
>>>>>>> d6a5c058

void OpenMP::initialize( int thread_count , int, int )
{
  initialize(thread_count);
}

#endif

} // namespace Kokkos

#else
void KOKKOS_CORE_SRC_OPENMP_EXEC_PREVENT_LINK_ERROR() {}
#endif //KOKKOS_ENABLE_OPENMP
<|MERGE_RESOLUTION|>--- conflicted
+++ resolved
@@ -370,14 +370,6 @@
   }
 
   if ( Impl::t_openmp_instance ) {
-<<<<<<< HEAD
-=======
-    // Silence Cuda Warning
-    const int nthreads = Impl::t_openmp_instance->m_pool_size <= Impl::g_openmp_hardware_max_threads
-                       ? Impl::g_openmp_hardware_max_threads
-                       : Impl::t_openmp_instance->m_pool_size;
-    (void) nthreads;
->>>>>>> d6a5c058
 
     using Exec = Impl::OpenMPExec;
     Exec * instance = Impl::t_openmp_instance;
@@ -430,17 +422,7 @@
   }
 }
 
-<<<<<<< HEAD
-#if !defined( KOKKOS_DISABLE_DEPRECATED )
-=======
-std::vector<OpenMP> OpenMP::partition(...)
-{ return std::vector<OpenMP>(1); }
-
-OpenMP OpenMP::create_instance(...) { return OpenMP(); }
-
-
 #ifdef KOKKOS_ENABLE_DEPRECATED_CODE
->>>>>>> d6a5c058
 
 void OpenMP::initialize( int thread_count , int, int )
 {
